defmodule Mongo.Query do
  @moduledoc """
    This is the query implementation for the Query Protocoll

    The action attribute describes as atom the desired action. There are currently two
    * :command
    * :wire_version
      
    Encoding and decoding does not take place at this point, but is directly performed
    into the functions of Mongo.MongoDBConnection.Utils.
  """
  defstruct action: nil
end

defimpl DBConnection.Query, for: Mongo.Query do
<<<<<<< HEAD
  import Mongo.Messages, only: [op_reply: 1, op_reply: 2, op_msg: 1, op_msg: 2]

  def parse(query, _opts), do: query
  def describe(query, _opts), do: query

  def encode(query, params, _opts) do
    result = if query.encoded? do
      params
    else
      Enum.map(params, fn
        nil -> ""
        doc -> BSON.Encoder.document(doc)
      end)
    end

    IO.puts "Encode message :#{inspect result}"
    result
  end

  def decode(_query, :ok, _opts), do: :ok
  def decode(_query, wire_version, _opts) when is_integer(wire_version), do: wire_version
  def decode(_query, op_reply(docs: docs) = reply, _opts), do: op_reply(reply, docs: BSON.Decoder.documents(docs))
  def decode(_query, op_msg(docs: docs) = msg, _opts), do: op_msg(msg, docs: BSON.Decoder.documents(docs))
=======
  def parse(query, _opts), do: query
  def describe(query, _opts), do: query
  def encode(query, params, _opts), do: params
  def decode(_query, :ok, _opts), do: :ok
  def decode(_query, wire_version, _opts) when is_integer(wire_version), do: wire_version
  def decode(_query, reply, _opts), do: reply
>>>>>>> 016fc16a
end<|MERGE_RESOLUTION|>--- conflicted
+++ resolved
@@ -13,36 +13,10 @@
 end
 
 defimpl DBConnection.Query, for: Mongo.Query do
-<<<<<<< HEAD
-  import Mongo.Messages, only: [op_reply: 1, op_reply: 2, op_msg: 1, op_msg: 2]
-
-  def parse(query, _opts), do: query
-  def describe(query, _opts), do: query
-
-  def encode(query, params, _opts) do
-    result = if query.encoded? do
-      params
-    else
-      Enum.map(params, fn
-        nil -> ""
-        doc -> BSON.Encoder.document(doc)
-      end)
-    end
-
-    IO.puts "Encode message :#{inspect result}"
-    result
-  end
-
-  def decode(_query, :ok, _opts), do: :ok
-  def decode(_query, wire_version, _opts) when is_integer(wire_version), do: wire_version
-  def decode(_query, op_reply(docs: docs) = reply, _opts), do: op_reply(reply, docs: BSON.Decoder.documents(docs))
-  def decode(_query, op_msg(docs: docs) = msg, _opts), do: op_msg(msg, docs: BSON.Decoder.documents(docs))
-=======
   def parse(query, _opts), do: query
   def describe(query, _opts), do: query
   def encode(query, params, _opts), do: params
   def decode(_query, :ok, _opts), do: :ok
   def decode(_query, wire_version, _opts) when is_integer(wire_version), do: wire_version
   def decode(_query, reply, _opts), do: reply
->>>>>>> 016fc16a
 end