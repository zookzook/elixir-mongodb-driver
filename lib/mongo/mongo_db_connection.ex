--- conflicted
+++ resolved
@@ -128,7 +128,6 @@
     end
   end
 
-  @impl true
   def checkout(state), do: {:ok, state}
   @impl true
   def checkin(state), do: {:ok, state}
@@ -173,31 +172,9 @@
     {:ok, state.wire_version, state}
   end
 
-<<<<<<< HEAD
-  defp handle_execute(:msg, nil, [doc], opts, state) do
-    op_msg(docs: [doc])
-    |> get_response_msg(state)
-  end
-
-  defp get_response_msg(op, state) do
-    with {:ok, response} <- Utils.post_msg(state.request_id, op, state),
-         state = %{state | request_id: state.request_id + 1},
-         do: {:ok, response, state}
-  end
-
-  defp handle_execute(:command, nil, [query], opts, s) do
-    flags = Keyword.take(opts, @find_one_flags)
-    op_query(coll: Utils.namespace("$cmd", s, opts[:database]), query: query, select: "", num_skip: 0, num_return: 1, flags: flags(flags))
-    |> get_response(s)
-  end
-
-
-  defp get_response(op, state) do
-=======
   defp execute_action(:command, [query], opts, state) do
     flags = Keyword.take(opts, @find_one_flags)
     op = op_query(coll: Utils.namespace("$cmd", state, opts[:database]), query: query, select: "", num_skip: 0, num_return: 1, flags: flags(flags))
->>>>>>> 016fc16a
     with {:ok, response} <- Utils.post_request(state.request_id, op, state),
          state = %{state | request_id: state.request_id + 1},
          do: {:ok, response, state}
