defmodule Mongo do
  @moduledoc """
  The main entry point for doing queries. All functions take a topology to
  run the query on.

  ## Generic options

  All operations take these options.

    * `:timeout` - The maximum time that the caller is allowed the to hold the
      connection’s state (ignored when using a run/transaction connection,
      default: `15_000`)
    * `:pool` - The pooling behaviour module to use, this option is required
      unless the default `DBConnection.Connection` pool is used
    * `:pool_timeout` - The maximum time to wait for a reply when making a
      synchronous call to the pool (default: `5_000`)
    * `:queue` - Whether to block waiting in an internal queue for the
      connection's state (boolean, default: `true`)
    * `:log` - A function to log information about a call, either
      a 1-arity fun, `{module, function, args}` with `DBConnection.LogEntry.t`
      prepended to `args` or `nil`. See `DBConnection.LogEntry` (default: `nil`)
<<<<<<< HEAD
    * `:database` - the database to run the operation on
=======
    * `:database` - A database to run the query against. Defaults to the value
      provided when the connection was established.
>>>>>>> 4c174516

  ## Read options

  All read operations that returns a cursor take the following options
  for controlling the behaviour of the cursor.

    * `:batch_size` - Number of documents to fetch in each batch
    * `:limit` - Maximum number of documents to fetch with the cursor
    * `:read_preference` - specifies the rules for selecting a server to query

  ## Write options

  All write operations take the following options for controlling the
  write concern.

    * `:w` - The number of servers to replicate to before returning from write
      operators, a 0 value will return immediately, :majority will wait until
      the operation propagates to a majority of members in the replica set
      (Default: 1)
    * `:j` If true, the write operation will only return after it has been
      committed to journal - (Default: false)
    * `:wtimeout` - If the write concern is not satisfied in the specified
      interval, the operation returns an error
  """

  use Bitwise
  use Mongo.Messages
  alias Mongo.Query
  alias Mongo.Events.TopologyDescriptionChangedEvent
  alias Mongo.ReadPreference
  alias Mongo.TopologyDescription
  alias Mongo.Topology

  @timeout 5000

<<<<<<< HEAD
=======
  @type conn :: DBConnection.conn
>>>>>>> 4c174516
  @type collection :: String.t
  @opaque cursor :: Mongo.Cursor.t | Mongo.AggregationCursor.t | Mongo.SinglyCursor.t
  @type result(t) :: :ok | {:ok, t} | {:error, Mongo.Error.t}
  @type result!(t) :: nil | t | no_return

  defmacrop bangify(result) do
    quote do
      case unquote(result) do
        {:ok, value}    -> value
        {:error, error} -> raise error
        :ok             -> nil
      end
    end
  end

  @doc """
  Start and link to a database connection process.

  ### Options

    * `:hostname` - Server hostname
    * `:port` - Server port
    * `:database` - Database
    * `:username` - Username
    * `:password` - User password
    * `:auth` - Additionally users to authenticate (list of keyword lists
      with the keys `:username` and `:password`)
    * `:auth_source` - Database to authenticate against
    * `:pool` - The pool module to use, see `DBConnection` for pool dependent
      options, this option must be included with all requests contacting the
      pool if not `DBConnection.Connection` (default: `DBConnection.Connection`)
    * `:idle` - The idle strategy, `:passive` to avoid checkin when idle and
      `:active` to checkin when idle (default: `:passive`)
    * `:idle_timeout` - The idle timeout to ping the database (default:
      `1_000`)
    * `:backoff_min` - The minimum backoff interval (default: `1_000`)
    * `:backoff_max` - The maximum backoff interval (default: `30_000`)
    * `:backoff_type` - The backoff strategy, `:stop` for no backoff and
      to stop, `:exp` for exponential, `:rand` for random and `:rand_exp` for
      random exponential (default: `:rand_exp`)
    * `:after_connect` - A function to run on connect using `run/3`, either
      a 1-arity fun, `{module, function, args}` with `DBConnection.t` prepended
      to `args` or `nil` (default: `nil`)
    * `:ssl` - Set to `true` if ssl should be used (default: `false`)
    * `:ssl_opts` - A list of ssl options, see the ssl docs
  """
  @spec start_link(Keyword.t) :: {:ok, pid} | {:error, Mongo.Error.t | term}
  def start_link(opts) do
    Topology.start_link(opts)
  end

  @doc """
  Generates a new `BSON.ObjectId`.
  """
  @spec object_id :: BSON.ObjectId.t
  def object_id do
    Mongo.IdServer.new
  end

  @doc """
  Performs aggregation operation using the aggregation pipeline.

  ## Options

    * `:allow_disk_use` - Enables writing to temporary files (Default: false)
    * `:max_time` - Specifies a time limit in milliseconds
    * `:use_cursor` - Use a cursor for a batched response (Default: true)
  """
  @spec aggregate(pid, collection, [BSON.document], Keyword.t) :: cursor
  def aggregate(topology_pid, coll, pipeline, opts \\ []) do
    query = [
      aggregate: coll,
      pipeline: pipeline,
      allowDiskUse: opts[:allow_disk_use],
      maxTimeMS: opts[:max_time]
    ] |> filter_nils
    wv_query = %Query{action: :wire_version}

    with {:ok, conn, _, _} <- select_server(topology_pid, :read, opts),
         {:ok, version} <- DBConnection.execute(conn, wv_query, [], defaults) do
      cursor? = version >= 1 and Keyword.get(opts, :use_cursor, true)
      opts = Keyword.drop(opts, ~w(allow_disk_use max_time use_cursor)a)

      if cursor? do
        query = query ++ [cursor: filter_nils(%{batchSize: opts[:batch_size]})]
        aggregation_cursor(conn, "$cmd", query, nil, opts)
      else
        singly_cursor(conn, "$cmd", query, nil, opts)
      end
    end
  end

  @doc """
  Finds a document and updates it (using atomic modifiers).

  ## Options

    * `:bypass_document_validation` -  Allows the write to opt-out of document
      level validation
    * `:max_time` -  The maximum amount of time to allow the query to run (in MS)
    * `:projection` -  Limits the fields to return for all matching documents.
    * `:return_document` - Returns the replaced or inserted document rather than
       the original. Values are :before or :after. (default is :before)
    * `:sort` - Determines which document the operation modifies if the query
      selects multiple documents.
    * `:upsert` -  Create a document if no document matches the query or updates
      the document.
  """
  @spec find_one_and_update(pid, collection, BSON.document, BSON.document, Keyword.t) :: result(BSON.document)
  def find_one_and_update(topology_pid, coll, filter, update, opts \\ []) do
    modifier_docs(update, :update)
    query = [
      findAndModify:            coll,
      query:                    filter,
      update:                   update,
      bypassDocumentValidation: opts[:bypass_document_validation],
      maxTimeMS:                opts[:max_time],
      fields:                   opts[:projection],
      new:                      should_return_new(opts[:return_document]),
      sort:                     opts[:sort],
      upsert:                   opts[:upsert],
      collation:                opts[:collation],
    ] |> filter_nils

    opts = Keyword.drop(opts, ~w(bypass_document_validation max_time projection return_document sort upsert collation))

    with {:ok, conn, _, _} <- select_server(topology_pid, :read, opts),
         {:ok, doc} <- direct_command(conn, query, opts), do: {:ok, doc["value"]}
  end

  @doc """
  Finds a document and replaces it.

  ## Options

    * `:bypass_document_validation` -  Allows the write to opt-out of document
      level validation
    * `:max_time` -  The maximum amount of time to allow the query to run (in MS)
    * `:projection` -  Limits the fields to return for all matching documents.
    * `:return_document` - Returns the replaced or inserted document rather than
      the original. Values are :before or :after. (default is :before)
    * `:sort` - Determines which document the operation modifies if the query
      selects multiple documents.
    * `:upsert` -  Create a document if no document matches the query or updates
      the document.
    * `:collation` - Optionally specifies a collation to use in MongoDB 3.4 and
      higher.
  """
  @spec find_one_and_replace(pid, collection, BSON.document, BSON.document, Keyword.t) :: result(BSON.document)
  def find_one_and_replace(topology_pid, coll, filter, replacement, opts \\ []) do
    modifier_docs(replacement, :replace)
    query = [
      findAndModify:            coll,
      query:                    filter,
      update:                   replacement,
      bypassDocumentValidation: opts[:bypass_document_validation],
      maxTimeMS:                opts[:max_time],
      fields:                   opts[:projection],
      new:                      should_return_new(opts[:return_document]),
      sort:                     opts[:sort],
      upsert:                   opts[:upsert],
      collation:                opts[:collation],
    ] |> filter_nils

    opts = Keyword.drop(opts, ~w(bypass_document_validation max_time projection return_document sort upsert collation))

    with {:ok, conn, _, _} <- select_server(topology_pid, :read, opts),
         {:ok, doc} <- direct_command(conn, query, opts), do: {:ok, doc["value"]}
  end

  defp should_return_new(:after), do: true
  defp should_return_new(:before), do: false
  defp should_return_new(_), do: false

  @doc """
  Finds a document and deletes it.

  ## Options

    * `:max_time` -  The maximum amount of time to allow the query to run (in MS)
    * `:projection` -  Limits the fields to return for all matching documents.
    * `:sort` - Determines which document the operation modifies if the query selects multiple documents.
    * `:collation` - Optionally specifies a collation to use in MongoDB 3.4 and higher.
  """
  @spec find_one_and_delete(pid, collection, BSON.document, Keyword.t) :: result(BSON.document)
  def find_one_and_delete(topology_pid, coll, filter, opts \\ []) do
    query = [
      findAndModify: coll,
      query:         filter,
      remove:        true,
      maxTimeMS:     opts[:max_time],
      fields:        opts[:projection],
      sort:          opts[:sort],
      collation:     opts[:collation],
    ] |> filter_nils
    opts = Keyword.drop(opts, ~w(max_time projection sort collation))

    with {:ok, conn, _, _} <- select_server(topology_pid, :read, opts),
         {:ok, doc} <- direct_command(conn, query, opts), do: {:ok, doc["value"]}
  end

  @doc """
  Returns the count of documents that would match a `find/4` query.

  ## Options

    * `:limit` - Maximum number of documents to fetch with the cursor
    * `:skip` - Number of documents to skip before returning the first
    * `:hint` - Hint which index to use for the query
  """
  @spec count(pid, collection, BSON.document, Keyword.t) :: result(non_neg_integer)
  def count(topology_pid, coll, filter, opts \\ []) do
    query = [
      count: coll,
      query: filter,
      limit: opts[:limit],
      skip: opts[:skip],
      hint: opts[:hint]
    ] |> filter_nils

    opts = Keyword.drop(opts, ~w(limit skip hint)a)

    # Mongo 2.4 and 2.6 returns a float
    with {:ok, conn, _, _} <- select_server(topology_pid, :read, opts),
         {:ok, doc} <- direct_command(conn, query, opts),
         do: {:ok, trunc(doc["n"])}
  end

  @doc """
  Similar to `count/4` but unwraps the result and raises on error.
  """
  @spec count!(pid, collection, BSON.document, Keyword.t) :: result!(non_neg_integer)
  def count!(topology_pid, coll, filter, opts \\ []) do
    bangify(count(topology_pid, coll, filter, opts))
  end

  @doc """
  Finds the distinct values for a specified field across a collection.

  ## Options

    * `:max_time` - Specifies a time limit in milliseconds
  """
  @spec distinct(pid, collection, String.t | atom, BSON.document, Keyword.t) :: result([BSON.t])
  def distinct(topology_pid, coll, field, filter, opts \\ []) do
    query = [
      distinct: coll,
      key: field,
      query: filter,
      maxTimeMS: opts[:max_time]
    ] |> filter_nils

    opts = Keyword.drop(opts, ~w(max_time))

    with {:ok, conn, _, _} <- select_server(topology_pid, :read, opts),
         {:ok, doc} <- direct_command(conn, query, opts),
         do: {:ok, doc["values"]}
  end

  @doc """
  Similar to `distinct/5` but unwraps the result and raises on error.
  """
  @spec distinct!(pid, collection, String.t | atom, BSON.document, Keyword.t) :: result!([BSON.t])
  def distinct!(topology_pid, coll, field, filter, opts \\ []) do
    bangify(distinct(topology_pid, coll, field, filter, opts))
  end

  @doc """
  Selects documents in a collection and returns a cursor for the selected
  documents.

  ## Options

    * `:comment` - Associates a comment to a query
    * `:cursor_type` - Set to :tailable or :tailable_await to return a tailable
      cursor
    * `:max_time` - Specifies a time limit in milliseconds
    * `:modifiers` - Meta-operators modifying the output or behavior of a query,
      see http://docs.mongodb.org/manual/reference/operator/query-modifier/
    * `:cursor_timeout` - Set to false if cursor should not close after 10
      minutes (Default: true)
    * `:order_by` - Sorts the results of a query in ascending or descending order
    * `:projection` - Limits the fields to return for all matching document
    * `:skip` - The number of documents to skip before returning (Default: 0)
  """
  @spec find(pid, collection, BSON.document, Keyword.t) :: cursor
  def find(topology_pid, coll, filter, opts \\ []) do
    query = [
      {"$comment", opts[:comment]},
      {"$maxTimeMS", opts[:max_time]},
      {"$orderby", opts[:sort]}
    ] ++ Enum.into(opts[:modifiers] || [], [])

    query = filter_nils(query)

    query =
      if query == [] do
        filter
      else
        filter = normalize_doc(filter)
        filter = if List.keymember?(filter, "$query", 0), do: filter, else: [{"$query", filter}]
        filter ++ query
      end

    select = opts[:projection]
    opts = if Keyword.get(opts, :cursor_timeout, true), do: opts, else: [{:no_cursor_timeout, true}|opts]
    drop = ~w(comment max_time modifiers sort cursor_type projection cursor_timeout)a
    opts = cursor_type(opts[:cursor_type]) ++ Keyword.drop(opts, drop)
    with {:ok, conn, slave_ok, _} <- select_server(topology_pid, :read, opts),
         opts = Keyword.put(opts, :slave_ok, slave_ok),
         do: cursor(conn, coll, query, select, opts)
  end

  @doc """
  Selects a single document in a collection and returns either a document
  or nil.

  If multiple documents satisfy the query, this method returns the first document
  according to the natural order which reflects the order of documents on the disk.

  ## Options

    * `:comment` - Associates a comment to a query
    * `:cursor_type` - Set to :tailable or :tailable_await to return a tailable
      cursor
    * `:max_time` - Specifies a time limit in milliseconds
    * `:modifiers` - Meta-operators modifying the output or behavior of a query,
      see http://docs.mongodb.org/manual/reference/operator/query-modifier/
    * `:cursor_timeout` - Set to false if cursor should not close after 10
      minutes (Default: true)
    * `:projection` - Limits the fields to return for all matching document
    * `:skip` - The number of documents to skip before returning (Default: 0)
  """
  @spec find_one(conn, collection, BSON.document, Keyword.t) :: cursor
  def find_one(conn, coll, filter, opts \\ []) do
    opts =
      opts
      |> Keyword.delete(:order_by)
      |> Keyword.delete(:sort)
      |> Keyword.put(:limit, 1)
      |> Keyword.put(:batch_size, 1)
    find(conn, coll, filter, opts)
    |> Enum.to_list   # TODO: Can be changed to Enum.at(0) if Elixir 1.4.0+
    |> List.first
  end

  @doc false
  def raw_find(conn, coll, query, select, opts) do
    params = [query, select]
    query = %Query{action: :find, extra: coll}
    with {:ok, reply} <- DBConnection.execute(conn, query, params, defaults(opts)),
         :ok <- maybe_failure(reply),
         op_reply(docs: docs, cursor_id: cursor_id, from: from, num: num) = reply,
         do: {:ok, %{from: from, num: num, cursor_id: cursor_id, docs: docs}}
  end

  @doc false
  def get_more(conn, coll, cursor, opts) do
    query = %Query{action: :get_more, extra: {coll, cursor}}
    with {:ok, reply} <- DBConnection.execute(conn, query, [], defaults(opts)),
         :ok <- maybe_failure(reply),
         op_reply(docs: docs, cursor_id: cursor_id, from: from, num: num) = reply,
         do: {:ok, %{from: from, num: num, cursor_id: cursor_id, docs: docs}}
  end

  @doc false
  def kill_cursors(conn, cursor_ids, opts) do
    query = %Query{action: :kill_cursors, extra: cursor_ids}
    with {:ok, :ok} <- DBConnection.execute(conn, query, [], defaults(opts)),
         do: :ok
  end

  @doc """
  Issue a database command. If the command has parameters use a keyword
  list for the document because the "command key" has to be the first
  in the document.
  """
  @spec command(pid, BSON.document, Keyword.t) :: result(BSON.document)
  def command(topology_pid, query, opts \\ []) do
    rp = ReadPreference.defaults(%{mode: :primary})
    rp_opts = [read_preference: Keyword.get(opts, :read_preference, rp)]
    with {:ok, conn, _, _} <- select_server(topology_pid, :read, rp_opts),
         do: direct_command(conn, query, opts)
  end

  @doc false
  @spec direct_command(pid, BSON.document, Keyword.t) :: result(BSON.document)
  def direct_command(conn, query, opts \\ []) do
    params = [query]
    query = %Query{action: :command}
    with {:ok, reply} <- DBConnection.execute(conn, query, params,
                                              defaults(opts)) do
      case reply do
        op_reply(flags: flags, docs: [%{"$err" => reason, "code" => code}])
            when (@reply_query_failure &&& flags) != 0  ->
          {:error, Mongo.Error.exception(message: reason, code: code)}
        op_reply(flags: flags) when (@reply_cursor_not_found &&& flags) != 0 ->
          {:error, Mongo.Error.exception(message: "cursor not found")}
        op_reply(docs: [%{"ok" => 0.0, "errmsg" => reason} = error]) ->
          {:error, %Mongo.Error{message: "command failed: #{reason}", code: error["code"]}}
        op_reply(docs: [%{"ok" => 1.0} = doc]) ->
          {:ok, doc}
        # TODO: Check if needed
        op_reply(docs: []) ->
          {:ok, nil}
      end
    end
  end

  @doc """
  Similar to `command/3` but unwraps the result and raises on error.
  """
  @spec command!(pid, BSON.document, Keyword.t) :: result!(BSON.document)
  def command!(topology_pid, query, opts \\ []) do
    bangify(command(topology_pid, query, opts))
  end

  @doc """
  Insert a single document into the collection.

  If the document is missing the `_id` field or it is `nil`, an ObjectId
  will be generated, inserted into the document, and returned in the result struct.
  """
  @spec insert_one(pid, collection, BSON.document, Keyword.t) :: result(Mongo.InsertOneResult.t)
  def insert_one(topology_pid, coll, doc, opts \\ []) do
    assert_single_doc!(doc)
    {[id], [doc]} = assign_ids([doc])

    params = [doc]
    query = %Query{action: :insert_one, extra: coll}
    with {:ok, conn, _, _} <- select_server(topology_pid, :write, opts),
         {:ok, reply} <- DBConnection.execute(conn, query, params, defaults(opts)),
         :ok <- maybe_failure(reply),
         {:ok, _doc} <- get_last_error(reply),
         do: {:ok, %Mongo.InsertOneResult{inserted_id: id}}
  end

  @doc """
  Similar to `insert_one/4` but unwraps the result and raises on error.
  """
  @spec insert_one!(pid, collection, BSON.document, Keyword.t) :: result!(Mongo.InsertOneResult.t)
  def insert_one!(topology_pid, coll, doc, opts \\ []) do
    bangify(insert_one(topology_pid, coll, doc, opts))
  end

  @doc """
  Insert multiple documents into the collection.

  If any of the documents is missing the `_id` field or it is `nil`, an ObjectId
  will be generated, and insertd into the document.
  Ids of all documents will be returned in the result struct.

  ## Options

    * `:continue_on_error` - even if insert fails for one of the documents
      continue inserting the remaining ones (default: `false`)
  """
  # TODO describe the ordered option
  @spec insert_many(pid, collection, [BSON.document], Keyword.t) :: result(Mongo.InsertManyResult.t)
  def insert_many(topology_pid, coll, docs, opts \\ []) do
    assert_many_docs!(docs)
    {ids, docs} = assign_ids(docs)

    # NOTE: Only for 2.4
    ordered? = Keyword.get(opts, :ordered, true)
    opts = [continue_on_error: not ordered?] ++ opts

    params = docs
    query = %Query{action: :insert_many, extra: coll}
    with {:ok, conn, _, _} <- select_server(topology_pid, :write, opts),
         {:ok, reply} <- DBConnection.execute(conn, query, params, defaults(opts)),
         :ok <- maybe_failure(reply),
         {:ok, _doc} <- get_last_error(reply),
         ids = index_map(ids, 0, %{}),
         do: {:ok, %Mongo.InsertManyResult{inserted_ids: ids}}
  end

  @doc """
  Similar to `insert_many/4` but unwraps the result and raises on error.
  """
  @spec insert_many!(pid, collection, [BSON.document], Keyword.t) :: result!(Mongo.InsertManyResult.t)
  def insert_many!(topology_pid, coll, docs, opts \\ []) do
    bangify(insert_many(topology_pid, coll, docs, opts))
  end

  @doc """
  Remove a document matching the filter from the collection.
  """
  @spec delete_one(pid, collection, BSON.document, Keyword.t) :: result(Mongo.DeleteResult.t)
  def delete_one(topology_pid, coll, filter, opts \\ []) do
    params = [filter]
    query = %Query{action: :delete_one, extra: coll}
    with {:ok, conn, _, _} <- select_server(topology_pid, :write, opts),
         {:ok, reply} <- DBConnection.execute(conn, query, params, defaults(opts)),
         :ok <- maybe_failure(reply),
         {:ok, %{"n" => n}} <- get_last_error(reply),
         do: {:ok, %Mongo.DeleteResult{deleted_count: n}}
  end

  @doc """
  Similar to `delete_one/4` but unwraps the result and raises on error.
  """
  @spec delete_one!(pid, collection, BSON.document, Keyword.t) :: result!(Mongo.DeleteResult.t)
  def delete_one!(topology_pid, coll, filter, opts \\ []) do
    bangify(delete_one(topology_pid, coll, filter, opts))
  end

  @doc """
  Remove all documents matching the filter from the collection.
  """
  @spec delete_many(pid, collection, BSON.document, Keyword.t) :: result(Mongo.DeleteResult.t)
  def delete_many(topology_pid, coll, filter, opts \\ []) do
    params = [filter]
    query = %Query{action: :delete_many, extra: coll}
    with {:ok, conn, _, _} <- select_server(topology_pid, :write, opts),
         {:ok, reply} <- DBConnection.execute(conn, query, params, defaults(opts)),
         :ok <- maybe_failure(reply),
         {:ok, %{"n" => n}} <- get_last_error(reply),
         do: {:ok, %Mongo.DeleteResult{deleted_count: n}}
  end

  @doc """
  Similar to `delete_many/4` but unwraps the result and raises on error.
  """
  @spec delete_many!(pid, collection, BSON.document, Keyword.t) :: result!(Mongo.DeleteResult.t)
  def delete_many!(topology_pid, coll, filter, opts \\ []) do
    bangify(delete_many(topology_pid, coll, filter, opts))
  end

  @doc """
  Replace a single document matching the filter with the new document.

  ## Options

    * `:upsert` - if set to `true` creates a new document when no document
      matches the filter (default: `false`)
  """
  @spec replace_one(pid, collection, BSON.document, BSON.document, Keyword.t) :: result(Mongo.UpdateResult.t)
  def replace_one(topology_pid, coll, filter, replacement, opts \\ []) do
    modifier_docs(replacement, :replace)

    params = [filter, replacement]
    query = %Query{action: :replace_one, extra: coll}
    with {:ok, conn, _, _} <- select_server(topology_pid, :write, opts),
         {:ok, reply} <- DBConnection.execute(conn, query, params, defaults(opts)),
         :ok <- maybe_failure(reply),
         {:ok, doc} <- get_last_error(reply) do
      case doc do
        %{"n" => 1, "upserted" => upserted_id} ->
          {:ok, %Mongo.UpdateResult{matched_count: 0, modified_count: 1, upserted_id: upserted_id}}
        %{"n" => n} ->
          {:ok, %Mongo.UpdateResult{matched_count: n, modified_count: n}}
      end
    end
  end

  @doc """
  Similar to `replace_one/5` but unwraps the result and raises on error.
  """
  @spec replace_one!(pid, collection, BSON.document, BSON.document, Keyword.t) :: result!(Mongo.UpdateResult.t)
  def replace_one!(topology_pid, coll, filter, replacement, opts \\ []) do
    bangify(replace_one(topology_pid, coll, filter, replacement, opts))
  end

  @doc """
  Update a single document matching the filter.

  Uses MongoDB update operators to specify the updates. For more information
  please refer to the
  [MongoDB documentation](http://docs.mongodb.org/manual/reference/operator/update/)

  Example:

      Mongo.update_one(MongoPool,
        "my_test_collection",
        %{"filter_field": "filter_value"},
        %{"$set": %{"modified_field": "new_value"}})

  ## Options

    * `:upsert` - if set to `true` creates a new document when no document
      matches the filter (default: `false`)
  """
  @spec update_one(pid, collection, BSON.document, BSON.document, Keyword.t) :: result(Mongo.UpdateResult.t)
  def update_one(topology_pid, coll, filter, update, opts \\ []) do
    modifier_docs(update, :update)

    params = [filter, update]
    query = %Query{action: :update_one, extra: coll}
    with {:ok, conn, _, _} <- select_server(topology_pid, :write, opts),
         {:ok, reply} <- DBConnection.execute(conn, query, params, defaults(opts)),
         :ok <- maybe_failure(reply),
         {:ok, doc} <- get_last_error(reply) do
      case doc do
        %{"n" => 1, "upserted" => upserted_id} ->
          {:ok, %Mongo.UpdateResult{matched_count: 0, modified_count: 1, upserted_id: upserted_id}}
        %{"n" => n} ->
          {:ok, %Mongo.UpdateResult{matched_count: n, modified_count: n}}
      end
    end
  end

  @doc """
  Similar to `update_one/5` but unwraps the result and raises on error.
  """
  @spec update_one!(pid, collection, BSON.document, BSON.document, Keyword.t) :: result!(Mongo.UpdateResult.t)
  def update_one!(topology_pid, coll, filter, update, opts \\ []) do
    bangify(update_one(topology_pid, coll, filter, update, opts))
  end

  @doc """
  Update all documents matching the filter.

  Uses MongoDB update operators to specify the updates. For more information
  please refer to the
  [MongoDB documentation](http://docs.mongodb.org/manual/reference/operator/update/)

  ## Options

    * `:upsert` - if set to `true` creates a new document when no document
      matches the filter (default: `false`)
  """
  @spec update_many(pid, collection, BSON.document, BSON.document, Keyword.t) :: result(Mongo.UpdateResult.t)
  def update_many(topology_pid, coll, filter, update, opts \\ []) do
    modifier_docs(update, :update)

    params = [filter, update]
    query = %Query{action: :update_many, extra: coll}
    with {:ok, conn, _, _} <- select_server(topology_pid, :write, opts),
         {:ok, reply} <- DBConnection.execute(conn, query, params, defaults(opts)),
         :ok <- maybe_failure(reply),
         {:ok, doc} <- get_last_error(reply) do
      case doc do
        %{"n" => 1, "upserted" => upserted_id} ->
          {:ok, %Mongo.UpdateResult{matched_count: 0, modified_count: 1, upserted_id: upserted_id}}
        %{"n" => n} ->
          {:ok, %Mongo.UpdateResult{matched_count: n, modified_count: n}}
      end
    end
  end

  @doc """
  Similar to `update_many/5` but unwraps the result and raises on error.
  """
  @spec update_many!(pid, collection, BSON.document, BSON.document, Keyword.t) :: result!(Mongo.UpdateResult.t)
  def update_many!(topology_pid, coll, filter, update, opts \\ []) do
    bangify(update_many(topology_pid, coll, filter, update, opts))
  end

  def select_server(topology_pid, type, opts \\ []) do
    with {:ok, servers, slave_ok, mongos?} <-
           select_servers(topology_pid, type, opts) do
      if Enum.empty? servers do
        {:ok, [], slave_ok, mongos?}
      else
        with {:ok, connection} = servers |> Enum.take_random(1) |> Enum.at(0)
                                         |> get_connection(topology_pid) do
          {:ok, connection, slave_ok, mongos?}
        end
      end
    end
  end

  defp select_servers(topology_pid, type, opts) do
    topology = Topology.topology(topology_pid)
    start_time = System.monotonic_time
    _select_servers(topology, type, opts, start_time)
  end

  @sel_timeout 30000
  defp _select_servers(topology, type, opts, start_time) do
    with {:ok, servers, slave_ok, mongos?} <- TopologyDescription.select_servers(topology, type, opts) do
      if Enum.empty? servers do
        delta_ms = System.convert_time_unit(System.monotonic_time - start_time,
                                            :native, :milliseconds)
        if delta_ms >= @sel_timeout do
          {:ok, [], slave_ok, mongos?}
        else
          try do
            GenEvent.stream(Mongo.Events, timeout: @sel_timeout - delta_ms)
            |> Stream.filter(fn
              %TopologyDescriptionChangedEvent{} -> true
              _ -> false
            end)
            |> Enum.at(0)
          catch
            :exit, {:timeout, _} ->
              {:error, :selection_timeout}
          else
            evt ->
              _select_servers(evt.new_description, type, opts, start_time)
          end
        end
      else
        {:ok, servers, slave_ok, mongos?}
      end
    end
  end

  defp get_connection(server, pid) do
    if server != nil do
      with {:ok, connection} = Topology.connection_for_address(pid, server) do
        {:ok, connection}
      end
    else
      {:ok, nil}
    end
  end

  defp modifier_docs([{key, _}|_], type),
    do: key |> key_to_string |> modifier_key(type)
  defp modifier_docs(map, _type) when is_map(map) and map_size(map) == 0,
    do: :ok
  defp modifier_docs(map, type) when is_map(map),
    do: Enum.at(map, 0) |> elem(0) |> key_to_string |> modifier_key(type)
  defp modifier_docs(list, type) when is_list(list),
    do: Enum.map(list, &modifier_docs(&1, type))

  defp modifier_key(<<?$, _::binary>> = other, :replace),
    do: raise(ArgumentError, "replace does not allow atomic modifiers, got: #{other}")
  defp modifier_key(<<?$, _::binary>>, :update),
    do: :ok
  defp modifier_key(<<_, _::binary>> = other, :update),
    do: raise(ArgumentError, "update only allows atomic modifiers, got: #{other}")
  defp modifier_key(_, _),
    do: :ok

  defp key_to_string(key) when is_atom(key),
    do: Atom.to_string(key)
  defp key_to_string(key) when is_binary(key),
    do: key

  defp cursor(conn, coll, query, select, opts) do
    %Mongo.Cursor{
      conn: conn,
      coll: coll,
      query: query,
      select: select,
      opts: opts}
  end

  defp singly_cursor(conn, coll, query, select, opts) do
    %Mongo.SinglyCursor{
      conn: conn,
      coll: coll,
      query: query,
      select: select,
      opts: opts}
  end

  defp aggregation_cursor(conn, coll, query, select, opts) do
    %Mongo.AggregationCursor{
      conn: conn,
      coll: coll,
      query: query,
      select: select,
      opts: opts}
  end

  defp filter_nils(keyword) when is_list(keyword) do
    Enum.reject(keyword, fn {_key, value} -> is_nil(value) end)
  end

  defp filter_nils(map) when is_map(map) do
    Enum.reject(map, fn {_key, value} -> is_nil(value) end)
    |> Enum.into(%{})
  end

  defp normalize_doc(doc) do
    Enum.reduce(doc, {:unknown, []}, fn
      {key, _value}, {:binary, _acc} when is_atom(key) ->
        invalid_doc(doc)

      {key, _value}, {:atom, _acc} when is_binary(key) ->
        invalid_doc(doc)

      {key, value}, {_, acc} when is_atom(key) ->
        {:atom, [{key, value}|acc]}

      {key, value}, {_, acc} when is_binary(key) ->
        {:binary, [{key, value}|acc]}
    end)
    |> elem(1)
    |> Enum.reverse
  end

  defp invalid_doc(doc) do
    message = "invalid document containing atom and string keys: #{inspect doc}"
    raise ArgumentError, message
  end

  defp cursor_type(nil),
    do: []
  defp cursor_type(:tailable),
    do: [tailable_cursor: true]
  defp cursor_type(:tailable_await),
    do: [tailable_cursor: true, await_data: true]

  defp assert_single_doc!(doc) when is_map(doc), do: :ok
  defp assert_single_doc!([]), do: :ok
  defp assert_single_doc!([{_, _} | _]), do: :ok
  defp assert_single_doc!(other) do
    raise ArgumentError, "expected single document, got: #{inspect other}"
  end

  defp assert_many_docs!([first | _]) when not is_tuple(first), do: :ok
  defp assert_many_docs!(other) do
    raise ArgumentError, "expected list of documents, got: #{inspect other}"
  end

  defp defaults(opts \\ []) do
    Keyword.put_new(opts, :timeout, @timeout)
  end

  defp get_last_error(:ok) do
    :ok
  end
  defp get_last_error(op_reply(docs: [%{"ok" => 1.0, "err" => nil} = doc])) do
    {:ok, doc}
  end
  defp get_last_error(op_reply(docs: [%{"ok" => 1.0, "err" => message, "code" => code}])) do
    # If a batch insert (OP_INSERT) fails some documents may still have been
    # inserted, but mongo always returns {n: 0}
    # When we support the 2.6 bulk write API we will get number of inserted
    # documents and should change the return value to be something like:
    # {:error, %WriteResult{}, %Error{}}
    {:error, Mongo.Error.exception(message: message, code: code)}
  end
  defp get_last_error(op_reply(docs: [%{"ok" => 0.0, "errmsg" => message, "code" => code}])) do
    {:error, Mongo.Error.exception(message: message, code: code)}
  end

  defp assign_ids(doc) when is_map(doc) do
    [assign_id(doc)]
    |> Enum.unzip
  end

  defp assign_ids([{_, _} | _] = doc) do
    [assign_id(doc)]
    |> Enum.unzip
  end

  defp assign_ids(list) when is_list(list) do
    Enum.map(list, &assign_id/1)
    |> Enum.unzip
  end
  defp assign_id(%{_id: id} = map) when id != nil,
    do: {id, map}
  defp assign_id(%{"_id" => id} = map) when id != nil,
    do: {id, map}

  defp assign_id([{_, _} | _] = keyword) do
    case Keyword.take(keyword, [:_id, "_id"]) do
      [{_key, id} | _] when id != nil ->
        {id, keyword}
      [] ->
        add_id(keyword)
    end
  end

  defp assign_id(map) when is_map(map) do
    map |> Map.to_list |> add_id
  end

  defp add_id(doc) do
    id = Mongo.IdServer.new
    {id, add_id(doc, id)}
  end
  defp add_id([{key, _}|_] = list, id) when is_atom(key) do
    [{:_id, id}|list]
  end
  defp add_id([{key, _}|_] = list, id) when is_binary(key) do
    [{"_id", id}|list]
  end
  defp add_id([], id) do
    # Why are you inserting empty documents =(
    [{"_id", id}]
  end

  defp index_map([], _ix, map),
    do: map
  defp index_map([elem|list], ix, map),
    do: index_map(list, ix+1, Map.put(map, ix, elem))

  defp maybe_failure(op_reply(flags: flags, docs: [%{"$err" => reason, "code" => code}]))
    when (@reply_query_failure &&& flags) != 0,
    do: {:error, Mongo.Error.exception(message: reason, code: code)}
  defp maybe_failure(op_reply(flags: flags))
    when (@reply_cursor_not_found &&& flags) != 0,
    do: {:error, Mongo.Error.exception(message: "cursor not found")}
  defp maybe_failure(_reply),
    do: :ok
end<|MERGE_RESOLUTION|>--- conflicted
+++ resolved
@@ -19,12 +19,7 @@
     * `:log` - A function to log information about a call, either
       a 1-arity fun, `{module, function, args}` with `DBConnection.LogEntry.t`
       prepended to `args` or `nil`. See `DBConnection.LogEntry` (default: `nil`)
-<<<<<<< HEAD
     * `:database` - the database to run the operation on
-=======
-    * `:database` - A database to run the query against. Defaults to the value
-      provided when the connection was established.
->>>>>>> 4c174516
 
   ## Read options
 
@@ -60,10 +55,6 @@
 
   @timeout 5000
 
-<<<<<<< HEAD
-=======
-  @type conn :: DBConnection.conn
->>>>>>> 4c174516
   @type collection :: String.t
   @opaque cursor :: Mongo.Cursor.t | Mongo.AggregationCursor.t | Mongo.SinglyCursor.t
   @type result(t) :: :ok | {:ok, t} | {:error, Mongo.Error.t}
