defmodule Mongo do
  @moduledoc """
  The main entry point for doing queries. All functions take a topology to
  run the query on.

  ## Generic options

  All operations take these options.

    * `:timeout` - The maximum time that the caller is allowed the to hold the
      connection’s state (ignored when using a run/transaction connection,
      default: `15_000`)
    * `:pool` - The pooling behaviour module to use, this option is required
      unless the default `DBConnection.Connection` pool is used
    * `:pool_timeout` - The maximum time to wait for a reply when making a
      synchronous call to the pool (default: `5_000`)
    * `:queue` - Whether to block waiting in an internal queue for the
      connection's state (boolean, default: `true`)
    * `:log` - A function to log information about a call, either
      a 1-arity fun, `{module, function, args}` with `DBConnection.LogEntry.t`
      prepended to `args` or `nil`. See `DBConnection.LogEntry` (default: `nil`)
    * `:database` - the database to run the operation on

  ## Read options

  All read operations that returns a cursor take the following options
  for controlling the behaviour of the cursor.

    * `:batch_size` - Number of documents to fetch in each batch
    * `:limit` - Maximum number of documents to fetch with the cursor
    * `:read_preference` - specifies the rules for selecting a server to query

  ## Write options

  All write operations take the following options for controlling the
  write concern.

    * `:w` - The number of servers to replicate to before returning from write
      operators, a 0 value will return immediately, :majority will wait until
      the operation propagates to a majority of members in the replica set
      (Default: 1)
    * `:j` If true, the write operation will only return after it has been
      committed to journal - (Default: false)
    * `:wtimeout` - If the write concern is not satisfied in the specified
      interval, the operation returns an error
  """

  use Bitwise
  use Mongo.Messages
  alias Mongo.Query
  alias Mongo.Events.TopologyDescriptionChangedEvent
  alias Mongo.ReadPreference
  alias Mongo.TopologyDescription
  alias Mongo.Topology

  @timeout 5000

  @type conn :: DbConnection.Conn
  @type collection :: String.t
  @opaque cursor :: Mongo.Cursor.t | Mongo.AggregationCursor.t | Mongo.SinglyCursor.t
  @type result(t) :: :ok | {:ok, t} | {:error, Mongo.Error.t}
  @type result!(t) :: nil | t | no_return

  defmacrop bangify(result) do
    quote do
      case unquote(result) do
        {:ok, value}    -> value
        {:error, error} -> raise error
        :ok             -> nil
      end
    end
  end

  @doc """
  Start and link to a database connection process.

  ### Options

    * `:hostname` - Server hostname
    * `:port` - Server port
    * `:database` - Database
    * `:username` - Username
    * `:password` - User password
    * `:auth` - Additionally users to authenticate (list of keyword lists
      with the keys `:username` and `:password`)
    * `:auth_source` - Database to authenticate against
    * `:pool` - The pool module to use, see `DBConnection` for pool dependent
      options, this option must be included with all requests contacting the
      pool if not `DBConnection.Connection` (default: `DBConnection.Connection`)
    * `:idle` - The idle strategy, `:passive` to avoid checkin when idle and
      `:active` to checkin when idle (default: `:passive`)
    * `:idle_timeout` - The idle timeout to ping the database (default:
      `1_000`)
    * `:backoff_min` - The minimum backoff interval (default: `1_000`)
    * `:backoff_max` - The maximum backoff interval (default: `30_000`)
    * `:backoff_type` - The backoff strategy, `:stop` for no backoff and
      to stop, `:exp` for exponential, `:rand` for random and `:rand_exp` for
      random exponential (default: `:rand_exp`)
    * `:after_connect` - A function to run on connect using `run/3`, either
      a 1-arity fun, `{module, function, args}` with `DBConnection.t` prepended
      to `args` or `nil` (default: `nil`)
    * `:ssl` - Set to `true` if ssl should be used (default: `false`)
    * `:ssl_opts` - A list of ssl options, see the ssl docs
  """
  @spec start_link(Keyword.t) :: {:ok, pid} | {:error, Mongo.Error.t | term}
  def start_link(opts) do
    Topology.start_link(opts)
  end

  def child_spec(opts, child_opts \\ []) do
    Supervisor.Spec.worker(Mongo, [opts], child_opts)
  end

  @doc """
  Generates a new `BSON.ObjectId`.
  """
  @spec object_id :: BSON.ObjectId.t
  def object_id do
    Mongo.IdServer.new
  end

  @doc """
  Performs aggregation operation using the aggregation pipeline.

  ## Options

    * `:allow_disk_use` - Enables writing to temporary files (Default: false)
    * `:max_time` - Specifies a time limit in milliseconds
    * `:use_cursor` - Use a cursor for a batched response (Default: true)
  """
  @spec aggregate(pid, collection, [BSON.document], Keyword.t) :: cursor
  def aggregate(topology_pid, coll, pipeline, opts \\ []) do
    query = [
      aggregate: coll,
      pipeline: pipeline,
      allowDiskUse: opts[:allow_disk_use],
      maxTimeMS: opts[:max_time]
    ] |> filter_nils
    wv_query = %Query{action: :wire_version}

    with {:ok, conn, _, _} <- select_server(topology_pid, :read, opts),
         {:ok, version} <- DBConnection.execute(conn, wv_query, [], defaults) do
      cursor? = version >= 1 and Keyword.get(opts, :use_cursor, true)
      opts = Keyword.drop(opts, ~w(allow_disk_use max_time use_cursor)a)

      if cursor? do
        query = query ++ [cursor: filter_nils(%{batchSize: opts[:batch_size]})]
        aggregation_cursor(topology_pid, "$cmd", query, nil, opts)
      else
        singly_cursor(topology_pid, "$cmd", query, nil, opts)
      end
    end
  end

  @doc """
  Finds a document and updates it (using atomic modifiers).

  ## Options

    * `:bypass_document_validation` -  Allows the write to opt-out of document
      level validation
    * `:max_time` -  The maximum amount of time to allow the query to run (in MS)
    * `:projection` -  Limits the fields to return for all matching documents.
    * `:return_document` - Returns the replaced or inserted document rather than
       the original. Values are :before or :after. (default is :before)
    * `:sort` - Determines which document the operation modifies if the query
      selects multiple documents.
    * `:upsert` -  Create a document if no document matches the query or updates
      the document.
  """
  @spec find_one_and_update(pid, collection, BSON.document, BSON.document, Keyword.t) :: result(BSON.document)
  def find_one_and_update(topology_pid, coll, filter, update, opts \\ []) do
    modifier_docs(update, :update)
    query = [
      findAndModify:            coll,
      query:                    filter,
      update:                   update,
      bypassDocumentValidation: opts[:bypass_document_validation],
      maxTimeMS:                opts[:max_time],
      fields:                   opts[:projection],
      new:                      should_return_new(opts[:return_document]),
      sort:                     opts[:sort],
      upsert:                   opts[:upsert],
      collation:                opts[:collation],
    ] |> filter_nils

    opts = Keyword.drop(opts, ~w(bypass_document_validation max_time projection return_document sort upsert collation))

    with {:ok, conn, _, _} <- select_server(topology_pid, :read, opts),
         {:ok, doc} <- direct_command(conn, query, opts), do: {:ok, doc["value"]}
  end

  @doc """
  Finds a document and replaces it.

  ## Options

    * `:bypass_document_validation` -  Allows the write to opt-out of document
      level validation
    * `:max_time` -  The maximum amount of time to allow the query to run (in MS)
    * `:projection` -  Limits the fields to return for all matching documents.
    * `:return_document` - Returns the replaced or inserted document rather than
      the original. Values are :before or :after. (default is :before)
    * `:sort` - Determines which document the operation modifies if the query
      selects multiple documents.
    * `:upsert` -  Create a document if no document matches the query or updates
      the document.
    * `:collation` - Optionally specifies a collation to use in MongoDB 3.4 and
      higher.
  """
  @spec find_one_and_replace(pid, collection, BSON.document, BSON.document, Keyword.t) :: result(BSON.document)
  def find_one_and_replace(topology_pid, coll, filter, replacement, opts \\ []) do
    modifier_docs(replacement, :replace)
    query = [
      findAndModify:            coll,
      query:                    filter,
      update:                   replacement,
      bypassDocumentValidation: opts[:bypass_document_validation],
      maxTimeMS:                opts[:max_time],
      fields:                   opts[:projection],
      new:                      should_return_new(opts[:return_document]),
      sort:                     opts[:sort],
      upsert:                   opts[:upsert],
      collation:                opts[:collation],
    ] |> filter_nils

    opts = Keyword.drop(opts, ~w(bypass_document_validation max_time projection return_document sort upsert collation))

    with {:ok, conn, _, _} <- select_server(topology_pid, :read, opts),
         {:ok, doc} <- direct_command(conn, query, opts), do: {:ok, doc["value"]}
  end

  defp should_return_new(:after), do: true
  defp should_return_new(:before), do: false
  defp should_return_new(_), do: false

  @doc """
  Finds a document and deletes it.

  ## Options

    * `:max_time` -  The maximum amount of time to allow the query to run (in MS)
    * `:projection` -  Limits the fields to return for all matching documents.
    * `:sort` - Determines which document the operation modifies if the query selects multiple documents.
    * `:collation` - Optionally specifies a collation to use in MongoDB 3.4 and higher.
  """
  @spec find_one_and_delete(pid, collection, BSON.document, Keyword.t) :: result(BSON.document)
  def find_one_and_delete(topology_pid, coll, filter, opts \\ []) do
    query = [
      findAndModify: coll,
      query:         filter,
      remove:        true,
      maxTimeMS:     opts[:max_time],
      fields:        opts[:projection],
      sort:          opts[:sort],
      collation:     opts[:collation],
    ] |> filter_nils
    opts = Keyword.drop(opts, ~w(max_time projection sort collation))

    with {:ok, conn, _, _} <- select_server(topology_pid, :read, opts),
         {:ok, doc} <- direct_command(conn, query, opts), do: {:ok, doc["value"]}
  end

  @doc """
  Returns the count of documents that would match a `find/4` query.

  ## Options

    * `:limit` - Maximum number of documents to fetch with the cursor
    * `:skip` - Number of documents to skip before returning the first
    * `:hint` - Hint which index to use for the query
  """
  @spec count(pid, collection, BSON.document, Keyword.t) :: result(non_neg_integer)
  def count(topology_pid, coll, filter, opts \\ []) do
    query = [
      count: coll,
      query: filter,
      limit: opts[:limit],
      skip: opts[:skip],
      hint: opts[:hint]
    ] |> filter_nils

    opts = Keyword.drop(opts, ~w(limit skip hint)a)

    # Mongo 2.4 and 2.6 returns a float
    with {:ok, conn, _, _} <- select_server(topology_pid, :read, opts),
         {:ok, doc} <- direct_command(conn, query, opts),
         do: {:ok, trunc(doc["n"])}
  end

  @doc """
  Similar to `count/4` but unwraps the result and raises on error.
  """
  @spec count!(pid, collection, BSON.document, Keyword.t) :: result!(non_neg_integer)
  def count!(topology_pid, coll, filter, opts \\ []) do
    bangify(count(topology_pid, coll, filter, opts))
  end

  @doc """
  Finds the distinct values for a specified field across a collection.

  ## Options

    * `:max_time` - Specifies a time limit in milliseconds
  """
  @spec distinct(pid, collection, String.t | atom, BSON.document, Keyword.t) :: result([BSON.t])
  def distinct(topology_pid, coll, field, filter, opts \\ []) do
    query = [
      distinct: coll,
      key: field,
      query: filter,
      maxTimeMS: opts[:max_time]
    ] |> filter_nils

    opts = Keyword.drop(opts, ~w(max_time))

    with {:ok, conn, _, _} <- select_server(topology_pid, :read, opts),
         {:ok, doc} <- direct_command(conn, query, opts),
         do: {:ok, doc["values"]}
  end

  @doc """
  Similar to `distinct/5` but unwraps the result and raises on error.
  """
  @spec distinct!(pid, collection, String.t | atom, BSON.document, Keyword.t) :: result!([BSON.t])
  def distinct!(topology_pid, coll, field, filter, opts \\ []) do
    bangify(distinct(topology_pid, coll, field, filter, opts))
  end

  @doc """
  Selects documents in a collection and returns a cursor for the selected
  documents.

  ## Options

    * `:comment` - Associates a comment to a query
    * `:cursor_type` - Set to :tailable or :tailable_await to return a tailable
      cursor
    * `:max_time` - Specifies a time limit in milliseconds
    * `:modifiers` - Meta-operators modifying the output or behavior of a query,
      see http://docs.mongodb.org/manual/reference/operator/query-modifier/
    * `:cursor_timeout` - Set to false if cursor should not close after 10
      minutes (Default: true)
    * `:sort` - Sorts the results of a query in ascending or descending order
    * `:projection` - Limits the fields to return for all matching document
    * `:skip` - The number of documents to skip before returning (Default: 0)
  """
  @spec find(pid, collection, BSON.document, Keyword.t) :: cursor
  def find(topology_pid, coll, filter, opts \\ []) do
    query = [
      {"$comment", opts[:comment]},
      {"$maxTimeMS", opts[:max_time]},
      {"$orderby", opts[:sort]}
    ] ++ Enum.into(opts[:modifiers] || [], [])

    query = filter_nils(query)

    query =
      if query == [] do
        filter
      else
        filter = normalize_doc(filter)
        filter = if List.keymember?(filter, "$query", 0), do: filter, else: [{"$query", filter}]
        filter ++ query
      end

    select = opts[:projection]
    opts = if Keyword.get(opts, :cursor_timeout, true), do: opts, else: [{:no_cursor_timeout, true}|opts]
    drop = ~w(comment max_time modifiers sort cursor_type projection cursor_timeout)a
    opts = cursor_type(opts[:cursor_type]) ++ Keyword.drop(opts, drop)
    with {:ok, conn, slave_ok, _} <- select_server(topology_pid, :read, opts),
         opts = Keyword.put(opts, :slave_ok, slave_ok),
         do: cursor(topology_pid, coll, query, select, opts)
  end

  @doc """
  Selects a single document in a collection and returns either a document
  or nil.

  If multiple documents satisfy the query, this method returns the first document
  according to the natural order which reflects the order of documents on the disk.

  ## Options

    * `:comment` - Associates a comment to a query
    * `:cursor_type` - Set to :tailable or :tailable_await to return a tailable
      cursor
    * `:max_time` - Specifies a time limit in milliseconds
    * `:modifiers` - Meta-operators modifying the output or behavior of a query,
      see http://docs.mongodb.org/manual/reference/operator/query-modifier/
    * `:cursor_timeout` - Set to false if cursor should not close after 10
      minutes (Default: true)
    * `:projection` - Limits the fields to return for all matching document
    * `:skip` - The number of documents to skip before returning (Default: 0)
  """
  @spec find_one(conn, collection, BSON.document, Keyword.t) :: cursor
  def find_one(conn, coll, filter, opts \\ []) do
    opts =
      opts
      |> Keyword.delete(:order_by)
      |> Keyword.delete(:sort)
      |> Keyword.put(:limit, 1)
      |> Keyword.put(:batch_size, 1)
    find(conn, coll, filter, opts)
    |> Enum.to_list   # TODO: Can be changed to Enum.at(0) if Elixir 1.4.0+
    |> List.first
  end

  @doc false
  def raw_find(topology_pid, coll, query, select, opts) do
    params = [query, select]
    query = %Query{action: :find, extra: coll}
    with {:ok, conn, _, _} <- select_server(topology_pid, :read, opts),
         {:ok, reply} <- DBConnection.execute(conn, query, params, defaults(opts)),
         :ok <- maybe_failure(reply),
         op_reply(docs: docs, cursor_id: cursor_id, from: from, num: num) = reply,
         do: {:ok, %{from: from, num: num, cursor_id: cursor_id, docs: docs}}
  end

  @doc false
  def get_more(topology_pid, coll, cursor, opts) do
    query = %Query{action: :get_more, extra: {coll, cursor}}
    with {:ok, conn, _, _} <- select_server(topology_pid, :read, opts),
         {:ok, reply} <- DBConnection.execute(conn, query, [], defaults(opts)),
         :ok <- maybe_failure(reply),
         op_reply(docs: docs, cursor_id: cursor_id, from: from, num: num) = reply,
         do: {:ok, %{from: from, num: num, cursor_id: cursor_id, docs: docs}}
  end

  @doc false
  def kill_cursors(topology_pid, cursor_ids, opts) do
    query = %Query{action: :kill_cursors, extra: cursor_ids}
    with {:ok, conn, _, _} <- select_server(topology_pid, :read, opts),
         {:ok, :ok} <- DBConnection.execute(conn, query, [], defaults(opts)),
         do: :ok
  end

  @doc """
  Issue a database command. If the command has parameters use a keyword
  list for the document because the "command key" has to be the first
  in the document.
  """
  @spec command(pid, BSON.document, Keyword.t) :: result(BSON.document)
  def command(topology_pid, query, opts \\ []) do
    rp = ReadPreference.defaults(%{mode: :primary})
    rp_opts = [read_preference: Keyword.get(opts, :read_preference, rp)]
    with {:ok, conn, _, _} <- select_server(topology_pid, :read, rp_opts),
         do: direct_command(conn, query, opts)
  end

  @doc false
  @spec direct_command(pid, BSON.document, Keyword.t) :: result(BSON.document)
  def direct_command(conn, query, opts \\ []) do
    params = [query]
    query = %Query{action: :command}

    with {:ok, reply} <- DBConnection.execute(conn, query, params,
                                              defaults(opts)) do
      case reply do
<<<<<<< HEAD
        op_reply(docs: [%{"ok" => ok} = doc]) when ok == 1 ->
          {:ok, doc}
=======
        op_reply(flags: flags, docs: [%{"$err" => reason, "code" => code}])
            when (@reply_query_failure &&& flags) != 0  ->
          {:error, Mongo.Error.exception(message: reason, code: code)}
        op_reply(flags: flags) when (@reply_cursor_not_found &&& flags) != 0 ->
          {:error, Mongo.Error.exception(message: "cursor not found")}
>>>>>>> 6a040a7c
        op_reply(docs: [%{"ok" => 0.0, "errmsg" => reason} = error]) ->
          {:error, %Mongo.Error{message: "command failed: #{reason}", code: error["code"]}}
        op_reply(docs: [%{"ok" => 1.0} = doc]) ->
          {:ok, doc}
        # TODO: Check if needed
        op_reply(docs: []) ->
          {:ok, nil}
      end
    end
  end

  @doc """
  Similar to `command/3` but unwraps the result and raises on error.
  """
  @spec command!(pid, BSON.document, Keyword.t) :: result!(BSON.document)
  def command!(topology_pid, query, opts \\ []) do
    bangify(command(topology_pid, query, opts))
  end

  @doc """
  Insert a single document into the collection.

  If the document is missing the `_id` field or it is `nil`, an ObjectId
  will be generated, inserted into the document, and returned in the result struct.
  """
  @spec insert_one(pid, collection, BSON.document, Keyword.t) :: result(Mongo.InsertOneResult.t)
  def insert_one(topology_pid, coll, doc, opts \\ []) do
    assert_single_doc!(doc)
    {[id], [doc]} = assign_ids([doc])

    params = [doc]
    query = %Query{action: :insert_one, extra: coll}
    with {:ok, conn, _, _} <- select_server(topology_pid, :write, opts),
         {:ok, reply} <- DBConnection.execute(conn, query, params, defaults(opts)),
         :ok <- maybe_failure(reply),
         {:ok, _doc} <- get_last_error(reply),
         do: {:ok, %Mongo.InsertOneResult{inserted_id: id}}
  end

  @doc """
  Similar to `insert_one/4` but unwraps the result and raises on error.
  """
  @spec insert_one!(pid, collection, BSON.document, Keyword.t) :: result!(Mongo.InsertOneResult.t)
  def insert_one!(topology_pid, coll, doc, opts \\ []) do
    bangify(insert_one(topology_pid, coll, doc, opts))
  end

  @doc """
  Insert multiple documents into the collection.

  If any of the documents is missing the `_id` field or it is `nil`, an ObjectId
  will be generated, and insertd into the document.
  Ids of all documents will be returned in the result struct.

  ## Options

    * `:continue_on_error` - even if insert fails for one of the documents
      continue inserting the remaining ones (default: `false`)
  """
  # TODO describe the ordered option
  @spec insert_many(pid, collection, [BSON.document], Keyword.t) :: result(Mongo.InsertManyResult.t)
  def insert_many(topology_pid, coll, docs, opts \\ []) do
    assert_many_docs!(docs)
    {ids, docs} = assign_ids(docs)

    # NOTE: Only for 2.4
    ordered? = Keyword.get(opts, :ordered, true)
    opts = [continue_on_error: not ordered?] ++ opts

    params = docs
    query = %Query{action: :insert_many, extra: coll}
    with {:ok, conn, _, _} <- select_server(topology_pid, :write, opts),
         {:ok, reply} <- DBConnection.execute(conn, query, params, defaults(opts)),
         :ok <- maybe_failure(reply),
         {:ok, _doc} <- get_last_error(reply),
         ids = index_map(ids, 0, %{}),
         do: {:ok, %Mongo.InsertManyResult{inserted_ids: ids}}
  end

  @doc """
  Similar to `insert_many/4` but unwraps the result and raises on error.
  """
  @spec insert_many!(pid, collection, [BSON.document], Keyword.t) :: result!(Mongo.InsertManyResult.t)
  def insert_many!(topology_pid, coll, docs, opts \\ []) do
    bangify(insert_many(topology_pid, coll, docs, opts))
  end

  @doc """
  Remove a document matching the filter from the collection.
  """
  @spec delete_one(pid, collection, BSON.document, Keyword.t) :: result(Mongo.DeleteResult.t)
  def delete_one(topology_pid, coll, filter, opts \\ []) do
    params = [filter]
    query = %Query{action: :delete_one, extra: coll}
    with {:ok, conn, _, _} <- select_server(topology_pid, :write, opts),
         {:ok, reply} <- DBConnection.execute(conn, query, params, defaults(opts)),
         :ok <- maybe_failure(reply),
         {:ok, %{"n" => n}} <- get_last_error(reply),
         do: {:ok, %Mongo.DeleteResult{deleted_count: n}}
  end

  @doc """
  Similar to `delete_one/4` but unwraps the result and raises on error.
  """
  @spec delete_one!(pid, collection, BSON.document, Keyword.t) :: result!(Mongo.DeleteResult.t)
  def delete_one!(topology_pid, coll, filter, opts \\ []) do
    bangify(delete_one(topology_pid, coll, filter, opts))
  end

  @doc """
  Remove all documents matching the filter from the collection.
  """
  @spec delete_many(pid, collection, BSON.document, Keyword.t) :: result(Mongo.DeleteResult.t)
  def delete_many(topology_pid, coll, filter, opts \\ []) do
    params = [filter]
    query = %Query{action: :delete_many, extra: coll}
    with {:ok, conn, _, _} <- select_server(topology_pid, :write, opts),
         {:ok, reply} <- DBConnection.execute(conn, query, params, defaults(opts)),
         :ok <- maybe_failure(reply),
         {:ok, %{"n" => n}} <- get_last_error(reply),
         do: {:ok, %Mongo.DeleteResult{deleted_count: n}}
  end

  @doc """
  Similar to `delete_many/4` but unwraps the result and raises on error.
  """
  @spec delete_many!(pid, collection, BSON.document, Keyword.t) :: result!(Mongo.DeleteResult.t)
  def delete_many!(topology_pid, coll, filter, opts \\ []) do
    bangify(delete_many(topology_pid, coll, filter, opts))
  end

  @doc """
  Replace a single document matching the filter with the new document.

  ## Options

    * `:upsert` - if set to `true` creates a new document when no document
      matches the filter (default: `false`)
  """
  @spec replace_one(pid, collection, BSON.document, BSON.document, Keyword.t) :: result(Mongo.UpdateResult.t)
  def replace_one(topology_pid, coll, filter, replacement, opts \\ []) do
    modifier_docs(replacement, :replace)

    params = [filter, replacement]
    query = %Query{action: :replace_one, extra: coll}
    with {:ok, conn, _, _} <- select_server(topology_pid, :write, opts),
         {:ok, reply} <- DBConnection.execute(conn, query, params, defaults(opts)),
         :ok <- maybe_failure(reply),
         {:ok, doc} <- get_last_error(reply) do
      case doc do
        %{"n" => 1, "upserted" => upserted_id} ->
          {:ok, %Mongo.UpdateResult{matched_count: 0, modified_count: 1, upserted_id: upserted_id}}
        %{"n" => n} ->
          {:ok, %Mongo.UpdateResult{matched_count: n, modified_count: n}}
      end
    end
  end

  @doc """
  Similar to `replace_one/5` but unwraps the result and raises on error.
  """
  @spec replace_one!(pid, collection, BSON.document, BSON.document, Keyword.t) :: result!(Mongo.UpdateResult.t)
  def replace_one!(topology_pid, coll, filter, replacement, opts \\ []) do
    bangify(replace_one(topology_pid, coll, filter, replacement, opts))
  end

  @doc """
  Update a single document matching the filter.

  Uses MongoDB update operators to specify the updates. For more information
  please refer to the
  [MongoDB documentation](http://docs.mongodb.org/manual/reference/operator/update/)

  Example:

      Mongo.update_one(MongoPool,
        "my_test_collection",
        %{"filter_field": "filter_value"},
        %{"$set": %{"modified_field": "new_value"}})

  ## Options

    * `:upsert` - if set to `true` creates a new document when no document
      matches the filter (default: `false`)
  """
  @spec update_one(pid, collection, BSON.document, BSON.document, Keyword.t) :: result(Mongo.UpdateResult.t)
  def update_one(topology_pid, coll, filter, update, opts \\ []) do
    modifier_docs(update, :update)

    params = [filter, update]
    query = %Query{action: :update_one, extra: coll}
    with {:ok, conn, _, _} <- select_server(topology_pid, :write, opts),
         {:ok, reply} <- DBConnection.execute(conn, query, params, defaults(opts)),
         :ok <- maybe_failure(reply),
         {:ok, doc} <- get_last_error(reply) do
      case doc do
        %{"n" => 1, "upserted" => upserted_id} ->
          {:ok, %Mongo.UpdateResult{matched_count: 0, modified_count: 1, upserted_id: upserted_id}}
        %{"n" => n} ->
          {:ok, %Mongo.UpdateResult{matched_count: n, modified_count: n}}
      end
    end
  end

  @doc """
  Similar to `update_one/5` but unwraps the result and raises on error.
  """
  @spec update_one!(pid, collection, BSON.document, BSON.document, Keyword.t) :: result!(Mongo.UpdateResult.t)
  def update_one!(topology_pid, coll, filter, update, opts \\ []) do
    bangify(update_one(topology_pid, coll, filter, update, opts))
  end

  @doc """
  Update all documents matching the filter.

  Uses MongoDB update operators to specify the updates. For more information
  please refer to the
  [MongoDB documentation](http://docs.mongodb.org/manual/reference/operator/update/)

  ## Options

    * `:upsert` - if set to `true` creates a new document when no document
      matches the filter (default: `false`)
  """
  @spec update_many(pid, collection, BSON.document, BSON.document, Keyword.t) :: result(Mongo.UpdateResult.t)
  def update_many(topology_pid, coll, filter, update, opts \\ []) do
    modifier_docs(update, :update)

    params = [filter, update]
    query = %Query{action: :update_many, extra: coll}
    with {:ok, conn, _, _} <- select_server(topology_pid, :write, opts),
         {:ok, reply} <- DBConnection.execute(conn, query, params, defaults(opts)),
         :ok <- maybe_failure(reply),
         {:ok, doc} <- get_last_error(reply) do
      case doc do
        %{"n" => 1, "upserted" => upserted_id} ->
          {:ok, %Mongo.UpdateResult{matched_count: 0, modified_count: 1, upserted_id: upserted_id}}
        %{"n" => n} ->
          {:ok, %Mongo.UpdateResult{matched_count: n, modified_count: n}}
      end
    end
  end

  @doc """
  Similar to `update_many/5` but unwraps the result and raises on error.
  """
  @spec update_many!(pid, collection, BSON.document, BSON.document, Keyword.t) :: result!(Mongo.UpdateResult.t)
  def update_many!(topology_pid, coll, filter, update, opts \\ []) do
    bangify(update_many(topology_pid, coll, filter, update, opts))
  end

  def select_server(topology_pid, type, opts \\ []) do
    with {:ok, servers, slave_ok, mongos?} <-
           select_servers(topology_pid, type, opts) do
      if Enum.empty? servers do
        {:ok, [], slave_ok, mongos?}
      else
        with {:ok, connection} = servers |> Enum.take_random(1) |> Enum.at(0)
                                         |> get_connection(topology_pid) do
          {:ok, connection, slave_ok, mongos?}
        end
      end
    end
  end

  defp select_servers(topology_pid, type, opts) do
    topology = Topology.topology(topology_pid)
    start_time = System.monotonic_time
    _select_servers(topology, type, opts, start_time)
  end

  @sel_timeout 30000
  defp _select_servers(topology, type, opts, start_time) do
    with {:ok, servers, slave_ok, mongos?} <- TopologyDescription.select_servers(topology, type, opts) do
      if Enum.empty? servers do
        delta_ms = System.convert_time_unit(System.monotonic_time - start_time,
                                            :native, :milliseconds)
        if delta_ms >= @sel_timeout do
          {:ok, [], slave_ok, mongos?}
        else
          try do
            GenEvent.stream(Mongo.Events, timeout: @sel_timeout - delta_ms)
            |> Stream.filter(fn
              %TopologyDescriptionChangedEvent{} -> true
              _ -> false
            end)
            |> Enum.at(0)
          catch
            :exit, {:timeout, _} ->
              {:error, :selection_timeout}
          else
            evt ->
              _select_servers(evt.new_description, type, opts, start_time)
          end
        end
      else
        {:ok, servers, slave_ok, mongos?}
      end
    end
  end

  defp get_connection(server, pid) do
    if server != nil do
      with {:ok, connection} = Topology.connection_for_address(pid, server) do
        {:ok, connection}
      end
    else
      {:ok, nil}
    end
  end

  defp modifier_docs([{key, _}|_], type),
    do: key |> key_to_string |> modifier_key(type)
  defp modifier_docs(map, _type) when is_map(map) and map_size(map) == 0,
    do: :ok
  defp modifier_docs(map, type) when is_map(map),
    do: Enum.at(map, 0) |> elem(0) |> key_to_string |> modifier_key(type)
  defp modifier_docs(list, type) when is_list(list),
    do: Enum.map(list, &modifier_docs(&1, type))

  defp modifier_key(<<?$, _::binary>> = other, :replace),
    do: raise(ArgumentError, "replace does not allow atomic modifiers, got: #{other}")
  defp modifier_key(<<?$, _::binary>>, :update),
    do: :ok
  defp modifier_key(<<_, _::binary>> = other, :update),
    do: raise(ArgumentError, "update only allows atomic modifiers, got: #{other}")
  defp modifier_key(_, _),
    do: :ok

  defp key_to_string(key) when is_atom(key),
    do: Atom.to_string(key)
  defp key_to_string(key) when is_binary(key),
    do: key

  defp cursor(conn, coll, query, select, opts) do
    %Mongo.Cursor{
      conn: conn,
      coll: coll,
      query: query,
      select: select,
      opts: opts}
  end

  defp singly_cursor(conn, coll, query, select, opts) do
    %Mongo.SinglyCursor{
      conn: conn,
      coll: coll,
      query: query,
      select: select,
      opts: opts}
  end

  defp aggregation_cursor(conn, coll, query, select, opts) do
    %Mongo.AggregationCursor{
      conn: conn,
      coll: coll,
      query: query,
      select: select,
      opts: opts}
  end

  defp filter_nils(keyword) when is_list(keyword) do
    Enum.reject(keyword, fn {_key, value} -> is_nil(value) end)
  end

  defp filter_nils(map) when is_map(map) do
    Enum.reject(map, fn {_key, value} -> is_nil(value) end)
    |> Enum.into(%{})
  end

  defp normalize_doc(doc) do
    Enum.reduce(doc, {:unknown, []}, fn
      {key, _value}, {:binary, _acc} when is_atom(key) ->
        invalid_doc(doc)

      {key, _value}, {:atom, _acc} when is_binary(key) ->
        invalid_doc(doc)

      {key, value}, {_, acc} when is_atom(key) ->
        {:atom, [{key, value}|acc]}

      {key, value}, {_, acc} when is_binary(key) ->
        {:binary, [{key, value}|acc]}
    end)
    |> elem(1)
    |> Enum.reverse
  end

  defp invalid_doc(doc) do
    message = "invalid document containing atom and string keys: #{inspect doc}"
    raise ArgumentError, message
  end

  defp cursor_type(nil),
    do: []
  defp cursor_type(:tailable),
    do: [tailable_cursor: true]
  defp cursor_type(:tailable_await),
    do: [tailable_cursor: true, await_data: true]

  defp assert_single_doc!(doc) when is_map(doc), do: :ok
  defp assert_single_doc!([]), do: :ok
  defp assert_single_doc!([{_, _} | _]), do: :ok
  defp assert_single_doc!(other) do
    raise ArgumentError, "expected single document, got: #{inspect other}"
  end

  defp assert_many_docs!([first | _]) when not is_tuple(first), do: :ok
  defp assert_many_docs!(other) do
    raise ArgumentError, "expected list of documents, got: #{inspect other}"
  end

  defp defaults(opts \\ []) do
    Keyword.put_new(opts, :timeout, @timeout)
  end

  defp get_last_error(:ok) do
    :ok
  end
  defp get_last_error(op_reply(docs: [%{"ok" => ok, "err" => nil} = doc])) when ok == 1 do
    {:ok, doc}
  end
  defp get_last_error(op_reply(docs: [%{"ok" => ok, "err" => message, "code" => code}])) when ok == 1 do
    # If a batch insert (OP_INSERT) fails some documents may still have been
    # inserted, but mongo always returns {n: 0}
    # When we support the 2.6 bulk write API we will get number of inserted
    # documents and should change the return value to be something like:
    # {:error, %WriteResult{}, %Error{}}
    {:error, Mongo.Error.exception(message: message, code: code)}
  end
  defp get_last_error(op_reply(docs: [%{"ok" => 0.0, "errmsg" => message, "code" => code}])) do
    {:error, Mongo.Error.exception(message: message, code: code)}
  end

  defp assign_ids(doc) when is_map(doc) do
    [assign_id(doc)]
    |> Enum.unzip
  end

  defp assign_ids([{_, _} | _] = doc) do
    [assign_id(doc)]
    |> Enum.unzip
  end

  defp assign_ids(list) when is_list(list) do
    Enum.map(list, &assign_id/1)
    |> Enum.unzip
  end
  defp assign_id(%{_id: id} = map) when id != nil,
    do: {id, map}
  defp assign_id(%{"_id" => id} = map) when id != nil,
    do: {id, map}

  defp assign_id([{_, _} | _] = keyword) do
    case Keyword.take(keyword, [:_id, "_id"]) do
      [{_key, id} | _] when id != nil ->
        {id, keyword}
      [] ->
        add_id(keyword)
    end
  end

  defp assign_id(map) when is_map(map) do
    map |> Map.to_list |> add_id
  end

  defp add_id(doc) do
    id = Mongo.IdServer.new
    {id, add_id(doc, id)}
  end
  defp add_id([{key, _}|_] = list, id) when is_atom(key) do
    [{:_id, id}|list]
  end
  defp add_id([{key, _}|_] = list, id) when is_binary(key) do
    [{"_id", id}|list]
  end
  defp add_id([], id) do
    # Why are you inserting empty documents =(
    [{"_id", id}]
  end

  defp index_map([], _ix, map),
    do: map
  defp index_map([elem|list], ix, map),
    do: index_map(list, ix+1, Map.put(map, ix, elem))

  defp maybe_failure(op_reply(flags: flags, docs: [%{"$err" => reason, "code" => code}]))
    when (@reply_query_failure &&& flags) != 0,
    do: {:error, Mongo.Error.exception(message: reason, code: code)}
  defp maybe_failure(op_reply(flags: flags))
    when (@reply_cursor_not_found &&& flags) != 0,
    do: {:error, Mongo.Error.exception(message: "cursor not found")}
  defp maybe_failure(_reply),
    do: :ok
end<|MERGE_RESOLUTION|>--- conflicted
+++ resolved
@@ -457,19 +457,14 @@
     with {:ok, reply} <- DBConnection.execute(conn, query, params,
                                               defaults(opts)) do
       case reply do
-<<<<<<< HEAD
-        op_reply(docs: [%{"ok" => ok} = doc]) when ok == 1 ->
-          {:ok, doc}
-=======
         op_reply(flags: flags, docs: [%{"$err" => reason, "code" => code}])
             when (@reply_query_failure &&& flags) != 0  ->
           {:error, Mongo.Error.exception(message: reason, code: code)}
         op_reply(flags: flags) when (@reply_cursor_not_found &&& flags) != 0 ->
           {:error, Mongo.Error.exception(message: "cursor not found")}
->>>>>>> 6a040a7c
         op_reply(docs: [%{"ok" => 0.0, "errmsg" => reason} = error]) ->
           {:error, %Mongo.Error{message: "command failed: #{reason}", code: error["code"]}}
-        op_reply(docs: [%{"ok" => 1.0} = doc]) ->
+        op_reply(docs: [%{"ok" => ok} = doc]) when ok == 1 ->
           {:ok, doc}
         # TODO: Check if needed
         op_reply(docs: []) ->
