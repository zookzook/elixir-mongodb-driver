defmodule Collections.SimpleTest do
  use MongoTest.Case, async: false

  require Logger

  alias Mongo
  alias Mongo.Collection

  setup_all do
    assert {:ok, pid} = Mongo.TestConnection.connect()
    Mongo.drop_database(pid, nil, w: 3)
    {:ok, [pid: pid]}
  end

  defmodule Label do
    use Collection

    document do
      attribute :name, String.t(), default: "warning"
      attribute :color, String.t(), default: :red, name: :c
      after_load &Label.after_load/1
    end

    def after_load(%Label{color: color} = label) when is_binary(color) do
      %Label{label | color: String.to_existing_atom(color)}
    end

    def after_load(label) do
      label
    end
  end

  defmodule Card do
    use Collection

    @collection nil

    collection "cards" do
      attribute :title, String.t(), default: "new title"
<<<<<<< HEAD
      embeds_one(:label, Label, default: &Label.new/0)
      timestamps(inserted_at: :created, updated_at: :modified, default: &Card.ts/0)
=======
      attribute :intro, String.t(), default: "new intro", name: "i"
      embeds_one(:label, Label, default: &Label.new/0, name: :l)
      timestamps(inserted_at: :created, updated_at: :modified)
>>>>>>> 904519b4
    end

    def insert_one(%Card{} = card, top) do
      with map <- dump(card),
           {:ok, _} <- Mongo.insert_one(top, @collection, map) do
        :ok
      end
    end

    def find_one(id, top) do
      top
      |> Mongo.find_one(@collection, %{@id => id})
      |> load()
    end

    def ts() do
      Process.sleep(100)
      DateTime.utc_now()
    end
  end

  test "timestamps", _c do
    alias Collections.SimpleTest.Card
    alias Collections.SimpleTest.Label

    new_card = Card.new()
    map_card = Card.dump(new_card)

    ts = Map.get(new_card, :created)
    assert %{created: ^ts, modified: ^ts} = map_card
  end

  test "load and dump", _c do
    alias Collections.SimpleTest.Card
    alias Collections.SimpleTest.Label

    new_card = Card.new()
    map_card = Card.dump(new_card)

    assert %{title: "new title", i: "new intro", l: %{c: :red, name: "warning"}} = map_card

    struct_card = Card.load(map_card, true)

    assert %Card{intro: "new intro", label: %Label{color: :red, name: "warning"}} = struct_card
  end

  test "save and find", c do
    alias Collections.SimpleTest.Card
    alias Collections.SimpleTest.Label

    new_card = Card.new()

    assert :ok = Card.insert_one(new_card, c.pid)

    card = Card.find_one(new_card._id, c.pid)

    assert %Card{intro: "new intro", label: %Label{color: :red, name: "warning"}} = card
  end
end<|MERGE_RESOLUTION|>--- conflicted
+++ resolved
@@ -37,14 +37,9 @@
 
     collection "cards" do
       attribute :title, String.t(), default: "new title"
-<<<<<<< HEAD
-      embeds_one(:label, Label, default: &Label.new/0)
-      timestamps(inserted_at: :created, updated_at: :modified, default: &Card.ts/0)
-=======
       attribute :intro, String.t(), default: "new intro", name: "i"
       embeds_one(:label, Label, default: &Label.new/0, name: :l)
-      timestamps(inserted_at: :created, updated_at: :modified)
->>>>>>> 904519b4
+      timestamps(inserted_at: :created, updated_at: :modified, default: &Card.ts/0)
     end
 
     def insert_one(%Card{} = card, top) do
